#!/usr/bin/env python3
# -*- coding: utf-8 -*-
#
#  Copyright 2014-2019 Ramil Nugmanov <stsouko@live.ru>
#  This file is part of CGRtools.
#
#  CGRtools is free software; you can redistribute it and/or modify
#  it under the terms of the GNU Lesser General Public License as published by
#  the Free Software Foundation; either version 3 of the License, or
#  (at your option) any later version.
#
#  This program is distributed in the hope that it will be useful,
#  but WITHOUT ANY WARRANTY; without even the implied warranty of
#  MERCHANTABILITY or FITNESS FOR A PARTICULAR PURPOSE. See the
#  GNU Lesser General Public License for more details.
#
#  You should have received a copy of the GNU Lesser General Public License
#  along with this program; if not, see <https://www.gnu.org/licenses/>.
#
from pathlib import Path
from setuptools import setup


setup(
    name='CGRtools',
<<<<<<< HEAD
    version='3.1.7',
    packages=['CGRtools', 'CGRtools.algorithms', 'CGRtools.attributes', 'CGRtools.containers', 'CGRtools.files',
=======
    version='4.0.0',
    packages=['CGRtools', 'CGRtools.algorithms', 'CGRtools.containers', 'CGRtools.files',
>>>>>>> 4cac2eb9
              'CGRtools.files.dll', 'CGRtools.periodictable', 'CGRtools.utils'],
    url='https://github.com/cimm-kzn/CGRtools',
    license='LGPLv3',
    author='Dr. Ramil Nugmanov',
    author_email='stsouko@live.ru',
    python_requires='>=3.6.1',
    install_requires=['CachedMethods>=0.1.0,<0.2'],
    extras_require={'smiles': ['coho>=0.4,<0.5'], 'mrv': ['lxml>=4.1,<4.4']},
    package_data={'CGRtools.files.dll': ['LICENCE', 'readme.txt', 'libinchi.so', 'libinchi.dll']},
    zip_safe=False,
    long_description=(Path(__file__).parent / 'README.md').read_text(),
    classifiers=['Environment :: Plugins',
                 'Intended Audience :: Science/Research',
                 'License :: OSI Approved :: GNU Lesser General Public License v3 or later (LGPLv3+)',
                 'Operating System :: OS Independent',
                 'Programming Language :: Python',
                 'Programming Language :: Python :: 3 :: Only',
                 'Programming Language :: Python :: 3.6',
                 'Programming Language :: Python :: 3.7',
                 'Topic :: Scientific/Engineering',
                 'Topic :: Scientific/Engineering :: Chemistry',
                 'Topic :: Scientific/Engineering :: Information Analysis',
                 'Topic :: Software Development',
                 'Topic :: Software Development :: Libraries',
                 'Topic :: Software Development :: Libraries :: Python Modules'],
    command_options={'build_sphinx': {'source_dir': ('setup.py', 'doc'),
                                      'build_dir':  ('setup.py', 'build/doc'),
                                      'all_files': ('setup.py', True)}}
)<|MERGE_RESOLUTION|>--- conflicted
+++ resolved
@@ -23,13 +23,8 @@
 
 setup(
     name='CGRtools',
-<<<<<<< HEAD
-    version='3.1.7',
-    packages=['CGRtools', 'CGRtools.algorithms', 'CGRtools.attributes', 'CGRtools.containers', 'CGRtools.files',
-=======
     version='4.0.0',
     packages=['CGRtools', 'CGRtools.algorithms', 'CGRtools.containers', 'CGRtools.files',
->>>>>>> 4cac2eb9
               'CGRtools.files.dll', 'CGRtools.periodictable', 'CGRtools.utils'],
     url='https://github.com/cimm-kzn/CGRtools',
     license='LGPLv3',
